// !$*UTF8*$!
{
	archiveVersion = 1;
	classes = {
	};
	objectVersion = 48;
	objects = {

/* Begin PBXBuildFile section */
		160627A91FE91BE3007779DD /* YamlBridge.swift in Sources */ = {isa = PBXBuildFile; fileRef = 160627A81FE91BE3007779DD /* YamlBridge.swift */; };
		160627AC1FE91C25007779DD /* yaml.c in Sources */ = {isa = PBXBuildFile; fileRef = 160627AA1FE91C25007779DD /* yaml.c */; };
		160627AD1FE91C25007779DD /* yaml.h in Headers */ = {isa = PBXBuildFile; fileRef = 160627AB1FE91C25007779DD /* yaml.h */; settings = {ATTRIBUTES = (Public, ); }; };
		16108B9C1FDC82B000CD9E9A /* Expression.swift in Sources */ = {isa = PBXBuildFile; fileRef = 16108B9B1FDC82B000CD9E9A /* Expression.swift */; };
		16108B9E1FDDD1A700CD9E9A /* StylesheetManager.swift in Sources */ = {isa = PBXBuildFile; fileRef = 16108B9D1FDDD1A700CD9E9A /* StylesheetManager.swift */; };
		16108BA11FDDD1C700CD9E9A /* StylesheetTests.swift in Sources */ = {isa = PBXBuildFile; fileRef = 16108B9F1FDDD1BC00CD9E9A /* StylesheetTests.swift */; };
		161260861FB4E92F00524869 /* NodeTests.swift in Sources */ = {isa = PBXBuildFile; fileRef = 161260851FB4E92F00524869 /* NodeTests.swift */; };
		161260881FB4E92F00524869 /* RenderNeutrino.framework in Frameworks */ = {isa = PBXBuildFile; fileRef = 16F36BE21F8E197A00A04BE6 /* RenderNeutrino.framework */; };
		16458EE91FF29133003FE6EE /* TableViewController.swift in Sources */ = {isa = PBXBuildFile; fileRef = 16458EE81FF29133003FE6EE /* TableViewController.swift */; };
		1648A1EC1FB505F400245AFA /* ContextTests.swift in Sources */ = {isa = PBXBuildFile; fileRef = 1648A1EB1FB505F400245AFA /* ContextTests.swift */; };
		165300BD1FD6D44C00A7BAB0 /* Debug.swift in Sources */ = {isa = PBXBuildFile; fileRef = 165300BC1FD6D44C00A7BAB0 /* Debug.swift */; };
		167070241FB8C232008DFC5B /* ViewController.swift in Sources */ = {isa = PBXBuildFile; fileRef = 167070231FB8C232008DFC5B /* ViewController.swift */; };
		167B537A1FABB7A400AF6798 /* YGRenderAdditions.m in Sources */ = {isa = PBXBuildFile; fileRef = 167B53791FABB7A400AF6798 /* YGRenderAdditions.m */; };
		167B537C1FABB7B600AF6798 /* YGRenderAdditions.h in Sources */ = {isa = PBXBuildFile; fileRef = 167B537B1FABB7B600AF6798 /* YGRenderAdditions.h */; };
		16AA95E51FA3310600EAC136 /* UIView+Yoga.h in Headers */ = {isa = PBXBuildFile; fileRef = 16AA95DE1FA3310100EAC136 /* UIView+Yoga.h */; settings = {ATTRIBUTES = (Public, ); }; };
		16AA95E61FA3310600EAC136 /* UIView+Yoga.m in Sources */ = {isa = PBXBuildFile; fileRef = 16AA95DF1FA3310100EAC136 /* UIView+Yoga.m */; };
		16AA95E71FA3310600EAC136 /* YGEnums.c in Sources */ = {isa = PBXBuildFile; fileRef = 16AA95DC1FA3310100EAC136 /* YGEnums.c */; };
		16AA95E81FA3310600EAC136 /* YGEnums.h in Headers */ = {isa = PBXBuildFile; fileRef = 16AA95E21FA3310100EAC136 /* YGEnums.h */; settings = {ATTRIBUTES = (Public, ); }; };
		16AA95E91FA3310600EAC136 /* YGLayout.h in Headers */ = {isa = PBXBuildFile; fileRef = 16AA95E01FA3310100EAC136 /* YGLayout.h */; settings = {ATTRIBUTES = (Public, ); }; };
		16AA95EA1FA3310600EAC136 /* YGLayout.m in Sources */ = {isa = PBXBuildFile; fileRef = 16AA95E31FA3310100EAC136 /* YGLayout.m */; };
		16AA95EB1FA3310600EAC136 /* YGLayout+Private.h in Headers */ = {isa = PBXBuildFile; fileRef = 16AA95DA1FA3310100EAC136 /* YGLayout+Private.h */; settings = {ATTRIBUTES = (Public, ); }; };
		16AA95EC1FA3310600EAC136 /* YGMacros.h in Headers */ = {isa = PBXBuildFile; fileRef = 16AA95E11FA3310100EAC136 /* YGMacros.h */; settings = {ATTRIBUTES = (Public, ); }; };
		16AA95ED1FA3310600EAC136 /* YGNodeList.c in Sources */ = {isa = PBXBuildFile; fileRef = 16AA95D71FA3310100EAC136 /* YGNodeList.c */; };
		16AA95EE1FA3310600EAC136 /* YGNodeList.h in Headers */ = {isa = PBXBuildFile; fileRef = 16AA95D91FA3310100EAC136 /* YGNodeList.h */; settings = {ATTRIBUTES = (Public, ); }; };
		16AA95EF1FA3310600EAC136 /* YGPercentLayout.h in Headers */ = {isa = PBXBuildFile; fileRef = 16AA95D81FA3310100EAC136 /* YGPercentLayout.h */; settings = {ATTRIBUTES = (Public, ); }; };
		16AA95F01FA3310600EAC136 /* YGPercentLayout.m in Sources */ = {isa = PBXBuildFile; fileRef = 16AA95E41FA3310100EAC136 /* YGPercentLayout.m */; };
		16AA95F11FA3310600EAC136 /* Yoga.c in Sources */ = {isa = PBXBuildFile; fileRef = 16AA95DD1FA3310100EAC136 /* Yoga.c */; };
		16AA95F21FA3310600EAC136 /* Yoga.h in Headers */ = {isa = PBXBuildFile; fileRef = 16AA95DB1FA3310100EAC136 /* Yoga.h */; settings = {ATTRIBUTES = (Public, ); }; };
		16AA95F71FA3319B00EAC136 /* IGListCollectionViewLayout.h in Headers */ = {isa = PBXBuildFile; fileRef = 16AA95F61FA3319900EAC136 /* IGListCollectionViewLayout.h */; settings = {ATTRIBUTES = (Public, ); }; };
		16AA95F81FA3319E00EAC136 /* IGListCollectionViewLayout.mm in Sources */ = {isa = PBXBuildFile; fileRef = 16AA95F51FA3319900EAC136 /* IGListCollectionViewLayout.mm */; };
		16BB65921FABB98800373BB6 /* YGRenderAdditions.h in Headers */ = {isa = PBXBuildFile; fileRef = 167B537B1FABB7B600AF6798 /* YGRenderAdditions.h */; settings = {ATTRIBUTES = (Public, ); }; };
		16CEC0161F9A125C003D3D21 /* Props.swift in Sources */ = {isa = PBXBuildFile; fileRef = 16CEC0151F9A125C003D3D21 /* Props.swift */; };
		16D9F3321FE6CD7F00ADAB3D /* Style.swift in Sources */ = {isa = PBXBuildFile; fileRef = 16D9F3311FE6CD7F00ADAB3D /* Style.swift */; };
		16DDA95D1F9799D200CDBCF5 /* Component.swift in Sources */ = {isa = PBXBuildFile; fileRef = 16DDA95C1F9799D200CDBCF5 /* Component.swift */; };
		16DDA95F1F98C6CC00CDBCF5 /* Context.swift in Sources */ = {isa = PBXBuildFile; fileRef = 16DDA95E1F98C6CC00CDBCF5 /* Context.swift */; };
		16E0CDB91FB84CD300BFF470 /* ComponentTests.swift in Sources */ = {isa = PBXBuildFile; fileRef = 16E0CDB81FB84CD300BFF470 /* ComponentTests.swift */; };
		16F36BE71F8E197A00A04BE6 /* RenderNeutrino.h in Headers */ = {isa = PBXBuildFile; fileRef = 16F36BE51F8E197A00A04BE6 /* RenderNeutrino.h */; settings = {ATTRIBUTES = (Public, ); }; };
		16F36BEE1F8E198B00A04BE6 /* Node.swift in Sources */ = {isa = PBXBuildFile; fileRef = 16F36BED1F8E198B00A04BE6 /* Node.swift */; };
		16F36BF01F8E1A4700A04BE6 /* State.swift in Sources */ = {isa = PBXBuildFile; fileRef = 16F36BEF1F8E1A4700A04BE6 /* State.swift */; };
		16F36BF21F8E2B2800A04BE6 /* YGExtensions.swift in Sources */ = {isa = PBXBuildFile; fileRef = 16F36BF11F8E2B2800A04BE6 /* YGExtensions.swift */; };
		16F36C191F8E4BA600A04BE6 /* KeyPath.swift in Sources */ = {isa = PBXBuildFile; fileRef = 16F36C181F8E4BA600A04BE6 /* KeyPath.swift */; };
		16F7B55B1F9A322C00583082 /* RenderInspectorHook.swift in Sources */ = {isa = PBXBuildFile; fileRef = 16F7B55A1F9A322C00583082 /* RenderInspectorHook.swift */; };
		16FB4C782010D78400DDA3D6 /* main.m in Sources */ = {isa = PBXBuildFile; fileRef = 16FB4C772010D78400DDA3D6 /* main.m */; };
		16FB4C7E2010D7A000DDA3D6 /* Generator.swift in Sources */ = {isa = PBXBuildFile; fileRef = 16FB4C7D2010D7A000DDA3D6 /* Generator.swift */; };
		16FB4C7F2010D7BD00DDA3D6 /* yaml.c in Sources */ = {isa = PBXBuildFile; fileRef = 160627AA1FE91C25007779DD /* yaml.c */; };
		16FB4C802010D7BF00DDA3D6 /* YamlBridge.swift in Sources */ = {isa = PBXBuildFile; fileRef = 160627A81FE91BE3007779DD /* YamlBridge.swift */; };
		16FD2DAA1FB100A1005C2F9F /* Geometry.swift in Sources */ = {isa = PBXBuildFile; fileRef = 16FD2DA91FB100A1005C2F9F /* Geometry.swift */; };
/* End PBXBuildFile section */

/* Begin PBXContainerItemProxy section */
		161260891FB4E92F00524869 /* PBXContainerItemProxy */ = {
			isa = PBXContainerItemProxy;
			containerPortal = 16F36BD91F8E197A00A04BE6 /* Project object */;
			proxyType = 1;
			remoteGlobalIDString = 16F36BE11F8E197A00A04BE6;
			remoteInfo = RenderNeutrino;
		};
/* End PBXContainerItemProxy section */

/* Begin PBXCopyFilesBuildPhase section */
		16FB4C732010D78400DDA3D6 /* CopyFiles */ = {
			isa = PBXCopyFilesBuildPhase;
			buildActionMask = 2147483647;
			dstPath = /usr/share/man/man1/;
			dstSubfolderSpec = 0;
			files = (
			);
			runOnlyForDeploymentPostprocessing = 1;
		};
/* End PBXCopyFilesBuildPhase section */

/* Begin PBXFileReference section */
		160627A81FE91BE3007779DD /* YamlBridge.swift */ = {isa = PBXFileReference; lastKnownFileType = sourcecode.swift; path = YamlBridge.swift; sourceTree = "<group>"; };
		160627AA1FE91C25007779DD /* yaml.c */ = {isa = PBXFileReference; lastKnownFileType = sourcecode.c.c; path = yaml.c; sourceTree = "<group>"; };
		160627AB1FE91C25007779DD /* yaml.h */ = {isa = PBXFileReference; lastKnownFileType = sourcecode.c.h; path = yaml.h; sourceTree = "<group>"; };
		16108B9B1FDC82B000CD9E9A /* Expression.swift */ = {isa = PBXFileReference; lastKnownFileType = sourcecode.swift; path = Expression.swift; sourceTree = "<group>"; };
		16108B9D1FDDD1A700CD9E9A /* StylesheetManager.swift */ = {isa = PBXFileReference; lastKnownFileType = sourcecode.swift; path = StylesheetManager.swift; sourceTree = "<group>"; };
		16108B9F1FDDD1BC00CD9E9A /* StylesheetTests.swift */ = {isa = PBXFileReference; lastKnownFileType = sourcecode.swift; path = StylesheetTests.swift; sourceTree = "<group>"; };
		161260831FB4E92E00524869 /* Tests.xctest */ = {isa = PBXFileReference; explicitFileType = wrapper.cfbundle; includeInIndex = 0; path = Tests.xctest; sourceTree = BUILT_PRODUCTS_DIR; };
		161260851FB4E92F00524869 /* NodeTests.swift */ = {isa = PBXFileReference; lastKnownFileType = sourcecode.swift; path = NodeTests.swift; sourceTree = "<group>"; };
		161260871FB4E92F00524869 /* Info.plist */ = {isa = PBXFileReference; lastKnownFileType = text.plist.xml; path = Info.plist; sourceTree = "<group>"; };
		16458EE81FF29133003FE6EE /* TableViewController.swift */ = {isa = PBXFileReference; lastKnownFileType = sourcecode.swift; path = TableViewController.swift; sourceTree = "<group>"; };
		1648A1EB1FB505F400245AFA /* ContextTests.swift */ = {isa = PBXFileReference; lastKnownFileType = sourcecode.swift; path = ContextTests.swift; sourceTree = "<group>"; };
		165300BC1FD6D44C00A7BAB0 /* Debug.swift */ = {isa = PBXFileReference; lastKnownFileType = sourcecode.swift; path = Debug.swift; sourceTree = "<group>"; };
		167070231FB8C232008DFC5B /* ViewController.swift */ = {isa = PBXFileReference; lastKnownFileType = sourcecode.swift; path = ViewController.swift; sourceTree = "<group>"; };
		167B53791FABB7A400AF6798 /* YGRenderAdditions.m */ = {isa = PBXFileReference; lastKnownFileType = sourcecode.c.objc; path = YGRenderAdditions.m; sourceTree = "<group>"; };
		167B537B1FABB7B600AF6798 /* YGRenderAdditions.h */ = {isa = PBXFileReference; lastKnownFileType = sourcecode.c.h; path = YGRenderAdditions.h; sourceTree = "<group>"; };
		16AA95D71FA3310100EAC136 /* YGNodeList.c */ = {isa = PBXFileReference; lastKnownFileType = sourcecode.c.c; path = YGNodeList.c; sourceTree = "<group>"; };
		16AA95D81FA3310100EAC136 /* YGPercentLayout.h */ = {isa = PBXFileReference; lastKnownFileType = sourcecode.c.h; path = YGPercentLayout.h; sourceTree = "<group>"; };
		16AA95D91FA3310100EAC136 /* YGNodeList.h */ = {isa = PBXFileReference; lastKnownFileType = sourcecode.c.h; path = YGNodeList.h; sourceTree = "<group>"; };
		16AA95DA1FA3310100EAC136 /* YGLayout+Private.h */ = {isa = PBXFileReference; lastKnownFileType = sourcecode.c.h; path = "YGLayout+Private.h"; sourceTree = "<group>"; };
		16AA95DB1FA3310100EAC136 /* Yoga.h */ = {isa = PBXFileReference; lastKnownFileType = sourcecode.c.h; path = Yoga.h; sourceTree = "<group>"; };
		16AA95DC1FA3310100EAC136 /* YGEnums.c */ = {isa = PBXFileReference; lastKnownFileType = sourcecode.c.c; path = YGEnums.c; sourceTree = "<group>"; };
		16AA95DD1FA3310100EAC136 /* Yoga.c */ = {isa = PBXFileReference; lastKnownFileType = sourcecode.c.c; path = Yoga.c; sourceTree = "<group>"; };
		16AA95DE1FA3310100EAC136 /* UIView+Yoga.h */ = {isa = PBXFileReference; lastKnownFileType = sourcecode.c.h; path = "UIView+Yoga.h"; sourceTree = "<group>"; };
		16AA95DF1FA3310100EAC136 /* UIView+Yoga.m */ = {isa = PBXFileReference; lastKnownFileType = sourcecode.c.objc; path = "UIView+Yoga.m"; sourceTree = "<group>"; };
		16AA95E01FA3310100EAC136 /* YGLayout.h */ = {isa = PBXFileReference; lastKnownFileType = sourcecode.c.h; path = YGLayout.h; sourceTree = "<group>"; };
		16AA95E11FA3310100EAC136 /* YGMacros.h */ = {isa = PBXFileReference; lastKnownFileType = sourcecode.c.h; path = YGMacros.h; sourceTree = "<group>"; };
		16AA95E21FA3310100EAC136 /* YGEnums.h */ = {isa = PBXFileReference; lastKnownFileType = sourcecode.c.h; path = YGEnums.h; sourceTree = "<group>"; };
		16AA95E31FA3310100EAC136 /* YGLayout.m */ = {isa = PBXFileReference; lastKnownFileType = sourcecode.c.objc; path = YGLayout.m; sourceTree = "<group>"; };
		16AA95E41FA3310100EAC136 /* YGPercentLayout.m */ = {isa = PBXFileReference; lastKnownFileType = sourcecode.c.objc; path = YGPercentLayout.m; sourceTree = "<group>"; };
		16AA95F51FA3319900EAC136 /* IGListCollectionViewLayout.mm */ = {isa = PBXFileReference; lastKnownFileType = sourcecode.cpp.objcpp; path = IGListCollectionViewLayout.mm; sourceTree = "<group>"; };
		16AA95F61FA3319900EAC136 /* IGListCollectionViewLayout.h */ = {isa = PBXFileReference; lastKnownFileType = sourcecode.c.h; path = IGListCollectionViewLayout.h; sourceTree = "<group>"; };
		16CEC0151F9A125C003D3D21 /* Props.swift */ = {isa = PBXFileReference; lastKnownFileType = sourcecode.swift; path = Props.swift; sourceTree = "<group>"; };
		16D9F3311FE6CD7F00ADAB3D /* Style.swift */ = {isa = PBXFileReference; lastKnownFileType = sourcecode.swift; path = Style.swift; sourceTree = "<group>"; };
		16DDA95C1F9799D200CDBCF5 /* Component.swift */ = {isa = PBXFileReference; lastKnownFileType = sourcecode.swift; path = Component.swift; sourceTree = "<group>"; };
		16DDA95E1F98C6CC00CDBCF5 /* Context.swift */ = {isa = PBXFileReference; lastKnownFileType = sourcecode.swift; path = Context.swift; sourceTree = "<group>"; };
		16E0CDB81FB84CD300BFF470 /* ComponentTests.swift */ = {isa = PBXFileReference; lastKnownFileType = sourcecode.swift; path = ComponentTests.swift; sourceTree = "<group>"; };
		16F36BE21F8E197A00A04BE6 /* RenderNeutrino.framework */ = {isa = PBXFileReference; explicitFileType = wrapper.framework; includeInIndex = 0; path = RenderNeutrino.framework; sourceTree = BUILT_PRODUCTS_DIR; };
		16F36BE51F8E197A00A04BE6 /* RenderNeutrino.h */ = {isa = PBXFileReference; lastKnownFileType = sourcecode.c.h; path = RenderNeutrino.h; sourceTree = "<group>"; };
		16F36BE61F8E197A00A04BE6 /* Info.plist */ = {isa = PBXFileReference; lastKnownFileType = text.plist.xml; path = Info.plist; sourceTree = "<group>"; };
		16F36BED1F8E198B00A04BE6 /* Node.swift */ = {isa = PBXFileReference; lastKnownFileType = sourcecode.swift; path = Node.swift; sourceTree = "<group>"; };
		16F36BEF1F8E1A4700A04BE6 /* State.swift */ = {isa = PBXFileReference; lastKnownFileType = sourcecode.swift; path = State.swift; sourceTree = "<group>"; };
		16F36BF11F8E2B2800A04BE6 /* YGExtensions.swift */ = {isa = PBXFileReference; lastKnownFileType = sourcecode.swift; path = YGExtensions.swift; sourceTree = "<group>"; };
		16F36C181F8E4BA600A04BE6 /* KeyPath.swift */ = {isa = PBXFileReference; lastKnownFileType = sourcecode.swift; path = KeyPath.swift; sourceTree = "<group>"; };
		16F7B55A1F9A322C00583082 /* RenderInspectorHook.swift */ = {isa = PBXFileReference; lastKnownFileType = sourcecode.swift; path = RenderInspectorHook.swift; sourceTree = "<group>"; };
		16FB4C752010D78400DDA3D6 /* generate */ = {isa = PBXFileReference; explicitFileType = "compiled.mach-o.executable"; includeInIndex = 0; path = generate; sourceTree = BUILT_PRODUCTS_DIR; };
		16FB4C772010D78400DDA3D6 /* main.m */ = {isa = PBXFileReference; lastKnownFileType = sourcecode.c.objc; path = main.m; sourceTree = "<group>"; };
		16FB4C7C2010D79F00DDA3D6 /* generate-Bridging-Header.h */ = {isa = PBXFileReference; lastKnownFileType = sourcecode.c.h; path = "generate-Bridging-Header.h"; sourceTree = "<group>"; };
		16FB4C7D2010D7A000DDA3D6 /* Generator.swift */ = {isa = PBXFileReference; lastKnownFileType = sourcecode.swift; path = Generator.swift; sourceTree = "<group>"; };
		16FD2DA91FB100A1005C2F9F /* Geometry.swift */ = {isa = PBXFileReference; lastKnownFileType = sourcecode.swift; path = Geometry.swift; sourceTree = "<group>"; };
/* End PBXFileReference section */

/* Begin PBXFrameworksBuildPhase section */
		161260801FB4E92E00524869 /* Frameworks */ = {
			isa = PBXFrameworksBuildPhase;
			buildActionMask = 2147483647;
			files = (
				161260881FB4E92F00524869 /* RenderNeutrino.framework in Frameworks */,
			);
			runOnlyForDeploymentPostprocessing = 0;
		};
		16F36BDE1F8E197A00A04BE6 /* Frameworks */ = {
			isa = PBXFrameworksBuildPhase;
			buildActionMask = 2147483647;
			files = (
			);
			runOnlyForDeploymentPostprocessing = 0;
		};
		16FB4C722010D78400DDA3D6 /* Frameworks */ = {
			isa = PBXFrameworksBuildPhase;
			buildActionMask = 2147483647;
			files = (
			);
			runOnlyForDeploymentPostprocessing = 0;
		};
/* End PBXFrameworksBuildPhase section */

/* Begin PBXGroup section */
		160627A71FE91BC9007779DD /* yaml */ = {
			isa = PBXGroup;
			children = (
				160627A81FE91BE3007779DD /* YamlBridge.swift */,
				160627AA1FE91C25007779DD /* yaml.c */,
				160627AB1FE91C25007779DD /* yaml.h */,
			);
			path = yaml;
			sourceTree = "<group>";
		};
		160627AF1FE9322B007779DD /* yoga */ = {
			isa = PBXGroup;
			children = (
				16AA95DE1FA3310100EAC136 /* UIView+Yoga.h */,
				16AA95DF1FA3310100EAC136 /* UIView+Yoga.m */,
				16AA95E21FA3310100EAC136 /* YGEnums.h */,
				16AA95DC1FA3310100EAC136 /* YGEnums.c */,
				16AA95E01FA3310100EAC136 /* YGLayout.h */,
				16AA95E31FA3310100EAC136 /* YGLayout.m */,
				16AA95DA1FA3310100EAC136 /* YGLayout+Private.h */,
				16AA95E11FA3310100EAC136 /* YGMacros.h */,
				16AA95D91FA3310100EAC136 /* YGNodeList.h */,
				16AA95D71FA3310100EAC136 /* YGNodeList.c */,
				16AA95D81FA3310100EAC136 /* YGPercentLayout.h */,
				16AA95E41FA3310100EAC136 /* YGPercentLayout.m */,
				16AA95DB1FA3310100EAC136 /* Yoga.h */,
				16AA95DD1FA3310100EAC136 /* Yoga.c */,
				16F36BF11F8E2B2800A04BE6 /* YGExtensions.swift */,
				167B537B1FABB7B600AF6798 /* YGRenderAdditions.h */,
				167B53791FABB7A400AF6798 /* YGRenderAdditions.m */,
				16AA95F61FA3319900EAC136 /* IGListCollectionViewLayout.h */,
				16AA95F51FA3319900EAC136 /* IGListCollectionViewLayout.mm */,
			);
			path = yoga;
			sourceTree = "<group>";
		};
		16108B9A1FDC80DE00CD9E9A /* stylesheet */ = {
			isa = PBXGroup;
			children = (
				16D9F3311FE6CD7F00ADAB3D /* Style.swift */,
				16108B9D1FDDD1A700CD9E9A /* StylesheetManager.swift */,
			);
			path = stylesheet;
			sourceTree = "<group>";
		};
		161260841FB4E92E00524869 /* tests */ = {
			isa = PBXGroup;
			children = (
				16E0CDB81FB84CD300BFF470 /* ComponentTests.swift */,
				1648A1EB1FB505F400245AFA /* ContextTests.swift */,
				161260851FB4E92F00524869 /* NodeTests.swift */,
				16108B9F1FDDD1BC00CD9E9A /* StylesheetTests.swift */,
				161260871FB4E92F00524869 /* Info.plist */,
			);
			path = tests;
			sourceTree = "<group>";
		};
		16458EE71FF2910B003FE6EE /* vcs */ = {
			isa = PBXGroup;
			children = (
				167070231FB8C232008DFC5B /* ViewController.swift */,
				16458EE81FF29133003FE6EE /* TableViewController.swift */,
			);
			path = vcs;
			sourceTree = "<group>";
		};
		1665D6651FE959E800955782 /* expression */ = {
			isa = PBXGroup;
			children = (
				16108B9B1FDC82B000CD9E9A /* Expression.swift */,
			);
			path = expression;
<<<<<<< HEAD
=======
			sourceTree = "<group>";
		};
		16D5F6BD2011FB320003CDF7 /* generate */ = {
			isa = PBXGroup;
			children = (
				16FB4C7D2010D7A000DDA3D6 /* Generator.swift */,
			);
			path = generate;
>>>>>>> 5b3b211d
			sourceTree = "<group>";
		};
		16F36BD81F8E197A00A04BE6 = {
			isa = PBXGroup;
			children = (
				16F36BE61F8E197A00A04BE6 /* Info.plist */,
				16F36BE51F8E197A00A04BE6 /* RenderNeutrino.h */,
				16F36BF31F8E2BEE00A04BE6 /* deps */,
				16F36BE41F8E197A00A04BE6 /* src */,
				16108B9A1FDC80DE00CD9E9A /* stylesheet */,
				16458EE71FF2910B003FE6EE /* vcs */,
				161260841FB4E92E00524869 /* tests */,
				16FB4C762010D78400DDA3D6 /* generate */,
				16F36BE31F8E197A00A04BE6 /* Products */,
			);
			sourceTree = "<group>";
		};
		16F36BE31F8E197A00A04BE6 /* Products */ = {
			isa = PBXGroup;
			children = (
				16F36BE21F8E197A00A04BE6 /* RenderNeutrino.framework */,
				161260831FB4E92E00524869 /* Tests.xctest */,
				16FB4C752010D78400DDA3D6 /* generate */,
			);
			name = Products;
			sourceTree = "<group>";
		};
		16F36BE41F8E197A00A04BE6 /* src */ = {
			isa = PBXGroup;
			children = (
				16DDA95E1F98C6CC00CDBCF5 /* Context.swift */,
				16DDA95C1F9799D200CDBCF5 /* Component.swift */,
				165300BC1FD6D44C00A7BAB0 /* Debug.swift */,
				16F36C181F8E4BA600A04BE6 /* KeyPath.swift */,
				16F36BED1F8E198B00A04BE6 /* Node.swift */,
				16CEC0151F9A125C003D3D21 /* Props.swift */,
				16F36BEF1F8E1A4700A04BE6 /* State.swift */,
				16FD2DA91FB100A1005C2F9F /* Geometry.swift */,
			);
			path = src;
			sourceTree = "<group>";
		};
		16F36BF31F8E2BEE00A04BE6 /* deps */ = {
			isa = PBXGroup;
			children = (
<<<<<<< HEAD
=======
				16D5F6BD2011FB320003CDF7 /* generate */,
>>>>>>> 5b3b211d
				1665D6651FE959E800955782 /* expression */,
				160627AF1FE9322B007779DD /* yoga */,
				160627A71FE91BC9007779DD /* yaml */,
				16F7B55A1F9A322C00583082 /* RenderInspectorHook.swift */,
			);
			path = deps;
			sourceTree = "<group>";
		};
		16FB4C762010D78400DDA3D6 /* generate */ = {
			isa = PBXGroup;
			children = (
				16FB4C772010D78400DDA3D6 /* main.m */,
				16FB4C7C2010D79F00DDA3D6 /* generate-Bridging-Header.h */,
			);
			path = generate;
			sourceTree = "<group>";
		};
/* End PBXGroup section */

/* Begin PBXHeadersBuildPhase section */
		16F36BDF1F8E197A00A04BE6 /* Headers */ = {
			isa = PBXHeadersBuildPhase;
			buildActionMask = 2147483647;
			files = (
				16AA95F21FA3310600EAC136 /* Yoga.h in Headers */,
				16AA95EF1FA3310600EAC136 /* YGPercentLayout.h in Headers */,
				16AA95E51FA3310600EAC136 /* UIView+Yoga.h in Headers */,
				160627AD1FE91C25007779DD /* yaml.h in Headers */,
				16BB65921FABB98800373BB6 /* YGRenderAdditions.h in Headers */,
				16AA95E81FA3310600EAC136 /* YGEnums.h in Headers */,
				16AA95EE1FA3310600EAC136 /* YGNodeList.h in Headers */,
				16AA95EB1FA3310600EAC136 /* YGLayout+Private.h in Headers */,
				16AA95EC1FA3310600EAC136 /* YGMacros.h in Headers */,
				16AA95F71FA3319B00EAC136 /* IGListCollectionViewLayout.h in Headers */,
				16AA95E91FA3310600EAC136 /* YGLayout.h in Headers */,
				16F36BE71F8E197A00A04BE6 /* RenderNeutrino.h in Headers */,
			);
			runOnlyForDeploymentPostprocessing = 0;
		};
/* End PBXHeadersBuildPhase section */

/* Begin PBXNativeTarget section */
		161260821FB4E92E00524869 /* Tests */ = {
			isa = PBXNativeTarget;
			buildConfigurationList = 1612608D1FB4E92F00524869 /* Build configuration list for PBXNativeTarget "Tests" */;
			buildPhases = (
				1612607F1FB4E92E00524869 /* Sources */,
				161260801FB4E92E00524869 /* Frameworks */,
				161260811FB4E92E00524869 /* Resources */,
			);
			buildRules = (
			);
			dependencies = (
				1612608A1FB4E92F00524869 /* PBXTargetDependency */,
			);
			name = Tests;
			productName = Tests;
			productReference = 161260831FB4E92E00524869 /* Tests.xctest */;
			productType = "com.apple.product-type.bundle.unit-test";
		};
		16F36BE11F8E197A00A04BE6 /* RenderNeutrino */ = {
			isa = PBXNativeTarget;
			buildConfigurationList = 16F36BEA1F8E197A00A04BE6 /* Build configuration list for PBXNativeTarget "RenderNeutrino" */;
			buildPhases = (
				16F36BDD1F8E197A00A04BE6 /* Sources */,
				16F36BDE1F8E197A00A04BE6 /* Frameworks */,
				16F36BDF1F8E197A00A04BE6 /* Headers */,
				16F36BE01F8E197A00A04BE6 /* Resources */,
			);
			buildRules = (
			);
			dependencies = (
			);
			name = RenderNeutrino;
			productName = RenderPure;
			productReference = 16F36BE21F8E197A00A04BE6 /* RenderNeutrino.framework */;
			productType = "com.apple.product-type.framework";
		};
		16FB4C742010D78400DDA3D6 /* generate */ = {
			isa = PBXNativeTarget;
			buildConfigurationList = 16FB4C792010D78400DDA3D6 /* Build configuration list for PBXNativeTarget "generate" */;
			buildPhases = (
				16FB4C712010D78400DDA3D6 /* Sources */,
				16FB4C722010D78400DDA3D6 /* Frameworks */,
				16FB4C732010D78400DDA3D6 /* CopyFiles */,
			);
			buildRules = (
			);
			dependencies = (
			);
			name = generate;
			productName = generate;
			productReference = 16FB4C752010D78400DDA3D6 /* generate */;
			productType = "com.apple.product-type.tool";
		};
/* End PBXNativeTarget section */

/* Begin PBXProject section */
		16F36BD91F8E197A00A04BE6 /* Project object */ = {
			isa = PBXProject;
			attributes = {
				LastSwiftUpdateCheck = 0910;
				LastUpgradeCheck = 0900;
				ORGANIZATIONNAME = "Alex Usbergo";
				TargetAttributes = {
					161260821FB4E92E00524869 = {
						CreatedOnToolsVersion = 9.0;
						ProvisioningStyle = Automatic;
					};
					16F36BE11F8E197A00A04BE6 = {
						CreatedOnToolsVersion = 9.0;
						LastSwiftMigration = 0900;
						ProvisioningStyle = Automatic;
					};
					16FB4C742010D78400DDA3D6 = {
						CreatedOnToolsVersion = 9.1;
						LastSwiftMigration = 0910;
						ProvisioningStyle = Automatic;
					};
				};
			};
			buildConfigurationList = 16F36BDC1F8E197A00A04BE6 /* Build configuration list for PBXProject "RenderNeutrino" */;
			compatibilityVersion = "Xcode 8.0";
			developmentRegion = en;
			hasScannedForEncodings = 0;
			knownRegions = (
				en,
			);
			mainGroup = 16F36BD81F8E197A00A04BE6;
			productRefGroup = 16F36BE31F8E197A00A04BE6 /* Products */;
			projectDirPath = "";
			projectRoot = "";
			targets = (
				16F36BE11F8E197A00A04BE6 /* RenderNeutrino */,
				161260821FB4E92E00524869 /* Tests */,
				16FB4C742010D78400DDA3D6 /* generate */,
			);
		};
/* End PBXProject section */

/* Begin PBXResourcesBuildPhase section */
		161260811FB4E92E00524869 /* Resources */ = {
			isa = PBXResourcesBuildPhase;
			buildActionMask = 2147483647;
			files = (
			);
			runOnlyForDeploymentPostprocessing = 0;
		};
		16F36BE01F8E197A00A04BE6 /* Resources */ = {
			isa = PBXResourcesBuildPhase;
			buildActionMask = 2147483647;
			files = (
			);
			runOnlyForDeploymentPostprocessing = 0;
		};
/* End PBXResourcesBuildPhase section */

/* Begin PBXSourcesBuildPhase section */
		1612607F1FB4E92E00524869 /* Sources */ = {
			isa = PBXSourcesBuildPhase;
			buildActionMask = 2147483647;
			files = (
				16E0CDB91FB84CD300BFF470 /* ComponentTests.swift in Sources */,
				16108BA11FDDD1C700CD9E9A /* StylesheetTests.swift in Sources */,
				161260861FB4E92F00524869 /* NodeTests.swift in Sources */,
				1648A1EC1FB505F400245AFA /* ContextTests.swift in Sources */,
			);
			runOnlyForDeploymentPostprocessing = 0;
		};
		16F36BDD1F8E197A00A04BE6 /* Sources */ = {
			isa = PBXSourcesBuildPhase;
			buildActionMask = 2147483647;
			files = (
				16AA95E61FA3310600EAC136 /* UIView+Yoga.m in Sources */,
				16DDA95D1F9799D200CDBCF5 /* Component.swift in Sources */,
				16FD2DAA1FB100A1005C2F9F /* Geometry.swift in Sources */,
				167B537C1FABB7B600AF6798 /* YGRenderAdditions.h in Sources */,
				16DDA95F1F98C6CC00CDBCF5 /* Context.swift in Sources */,
				160627AC1FE91C25007779DD /* yaml.c in Sources */,
				16F36C191F8E4BA600A04BE6 /* KeyPath.swift in Sources */,
				16F7B55B1F9A322C00583082 /* RenderInspectorHook.swift in Sources */,
				160627A91FE91BE3007779DD /* YamlBridge.swift in Sources */,
				16D9F3321FE6CD7F00ADAB3D /* Style.swift in Sources */,
				167070241FB8C232008DFC5B /* ViewController.swift in Sources */,
				16F36BF21F8E2B2800A04BE6 /* YGExtensions.swift in Sources */,
				16AA95ED1FA3310600EAC136 /* YGNodeList.c in Sources */,
				16108B9C1FDC82B000CD9E9A /* Expression.swift in Sources */,
				16F36BEE1F8E198B00A04BE6 /* Node.swift in Sources */,
				16F36BF01F8E1A4700A04BE6 /* State.swift in Sources */,
				16AA95F01FA3310600EAC136 /* YGPercentLayout.m in Sources */,
				16AA95E71FA3310600EAC136 /* YGEnums.c in Sources */,
				165300BD1FD6D44C00A7BAB0 /* Debug.swift in Sources */,
				16AA95F81FA3319E00EAC136 /* IGListCollectionViewLayout.mm in Sources */,
				16CEC0161F9A125C003D3D21 /* Props.swift in Sources */,
				16108B9E1FDDD1A700CD9E9A /* StylesheetManager.swift in Sources */,
				16AA95F11FA3310600EAC136 /* Yoga.c in Sources */,
				16AA95EA1FA3310600EAC136 /* YGLayout.m in Sources */,
				16458EE91FF29133003FE6EE /* TableViewController.swift in Sources */,
				167B537A1FABB7A400AF6798 /* YGRenderAdditions.m in Sources */,
			);
			runOnlyForDeploymentPostprocessing = 0;
		};
		16FB4C712010D78400DDA3D6 /* Sources */ = {
			isa = PBXSourcesBuildPhase;
			buildActionMask = 2147483647;
			files = (
				16FB4C7E2010D7A000DDA3D6 /* Generator.swift in Sources */,
				16FB4C782010D78400DDA3D6 /* main.m in Sources */,
				16FB4C7F2010D7BD00DDA3D6 /* yaml.c in Sources */,
				16FB4C802010D7BF00DDA3D6 /* YamlBridge.swift in Sources */,
			);
			runOnlyForDeploymentPostprocessing = 0;
		};
/* End PBXSourcesBuildPhase section */

/* Begin PBXTargetDependency section */
		1612608A1FB4E92F00524869 /* PBXTargetDependency */ = {
			isa = PBXTargetDependency;
			target = 16F36BE11F8E197A00A04BE6 /* RenderNeutrino */;
			targetProxy = 161260891FB4E92F00524869 /* PBXContainerItemProxy */;
		};
/* End PBXTargetDependency section */

/* Begin XCBuildConfiguration section */
		1612608B1FB4E92F00524869 /* Debug */ = {
			isa = XCBuildConfiguration;
			buildSettings = {
				CODE_SIGN_STYLE = Automatic;
				INFOPLIST_FILE = Tests/Info.plist;
				LD_RUNPATH_SEARCH_PATHS = "$(inherited) @executable_path/Frameworks @loader_path/Frameworks";
				PRODUCT_BUNDLE_IDENTIFIER = io.render.Tests;
				PRODUCT_NAME = "$(TARGET_NAME)";
				SWIFT_VERSION = 4.0;
				TARGETED_DEVICE_FAMILY = "1,2";
			};
			name = Debug;
		};
		1612608C1FB4E92F00524869 /* Release */ = {
			isa = XCBuildConfiguration;
			buildSettings = {
				CODE_SIGN_STYLE = Automatic;
				INFOPLIST_FILE = Tests/Info.plist;
				LD_RUNPATH_SEARCH_PATHS = "$(inherited) @executable_path/Frameworks @loader_path/Frameworks";
				PRODUCT_BUNDLE_IDENTIFIER = io.render.Tests;
				PRODUCT_NAME = "$(TARGET_NAME)";
				SWIFT_VERSION = 4.0;
				TARGETED_DEVICE_FAMILY = "1,2";
			};
			name = Release;
		};
		16F36BE81F8E197A00A04BE6 /* Debug */ = {
			isa = XCBuildConfiguration;
			buildSettings = {
				ALWAYS_SEARCH_USER_PATHS = NO;
				CLANG_ANALYZER_NONNULL = YES;
				CLANG_ANALYZER_NUMBER_OBJECT_CONVERSION = YES_AGGRESSIVE;
				CLANG_CXX_LANGUAGE_STANDARD = "gnu++14";
				CLANG_CXX_LIBRARY = "libc++";
				CLANG_ENABLE_MODULES = YES;
				CLANG_ENABLE_OBJC_ARC = YES;
				CLANG_WARN_BLOCK_CAPTURE_AUTORELEASING = YES;
				CLANG_WARN_BOOL_CONVERSION = YES;
				CLANG_WARN_COMMA = YES;
				CLANG_WARN_CONSTANT_CONVERSION = YES;
				CLANG_WARN_DIRECT_OBJC_ISA_USAGE = YES_ERROR;
				CLANG_WARN_DOCUMENTATION_COMMENTS = YES;
				CLANG_WARN_EMPTY_BODY = YES;
				CLANG_WARN_ENUM_CONVERSION = YES;
				CLANG_WARN_INFINITE_RECURSION = YES;
				CLANG_WARN_INT_CONVERSION = YES;
				CLANG_WARN_NON_LITERAL_NULL_CONVERSION = YES;
				CLANG_WARN_OBJC_LITERAL_CONVERSION = YES;
				CLANG_WARN_OBJC_ROOT_CLASS = YES_ERROR;
				CLANG_WARN_RANGE_LOOP_ANALYSIS = YES;
				CLANG_WARN_STRICT_PROTOTYPES = YES;
				CLANG_WARN_SUSPICIOUS_MOVE = YES;
				CLANG_WARN_UNGUARDED_AVAILABILITY = YES_AGGRESSIVE;
				CLANG_WARN_UNREACHABLE_CODE = YES;
				CLANG_WARN__DUPLICATE_METHOD_MATCH = YES;
				CODE_SIGN_IDENTITY = "iPhone Developer";
				COPY_PHASE_STRIP = NO;
				CURRENT_PROJECT_VERSION = 1;
				DEBUG_INFORMATION_FORMAT = dwarf;
				ENABLE_STRICT_OBJC_MSGSEND = YES;
				ENABLE_TESTABILITY = YES;
				GCC_C_LANGUAGE_STANDARD = gnu11;
				GCC_DYNAMIC_NO_PIC = NO;
				GCC_NO_COMMON_BLOCKS = YES;
				GCC_OPTIMIZATION_LEVEL = 0;
				GCC_PREPROCESSOR_DEFINITIONS = (
					"DEBUG=1",
					"$(inherited)",
				);
				GCC_WARN_64_TO_32_BIT_CONVERSION = YES;
				GCC_WARN_ABOUT_RETURN_TYPE = YES_ERROR;
				GCC_WARN_UNDECLARED_SELECTOR = YES;
				GCC_WARN_UNINITIALIZED_AUTOS = YES_AGGRESSIVE;
				GCC_WARN_UNUSED_FUNCTION = YES;
				GCC_WARN_UNUSED_VARIABLE = YES;
				IPHONEOS_DEPLOYMENT_TARGET = 11.0;
				MTL_ENABLE_DEBUG_INFO = YES;
				ONLY_ACTIVE_ARCH = YES;
				SDKROOT = iphoneos;
				SWIFT_ACTIVE_COMPILATION_CONDITIONS = DEBUG;
				SWIFT_OPTIMIZATION_LEVEL = "-Onone";
				VERSIONING_SYSTEM = "apple-generic";
				VERSION_INFO_PREFIX = "";
			};
			name = Debug;
		};
		16F36BE91F8E197A00A04BE6 /* Release */ = {
			isa = XCBuildConfiguration;
			buildSettings = {
				ALWAYS_SEARCH_USER_PATHS = NO;
				CLANG_ANALYZER_NONNULL = YES;
				CLANG_ANALYZER_NUMBER_OBJECT_CONVERSION = YES_AGGRESSIVE;
				CLANG_CXX_LANGUAGE_STANDARD = "gnu++14";
				CLANG_CXX_LIBRARY = "libc++";
				CLANG_ENABLE_MODULES = YES;
				CLANG_ENABLE_OBJC_ARC = YES;
				CLANG_WARN_BLOCK_CAPTURE_AUTORELEASING = YES;
				CLANG_WARN_BOOL_CONVERSION = YES;
				CLANG_WARN_COMMA = YES;
				CLANG_WARN_CONSTANT_CONVERSION = YES;
				CLANG_WARN_DIRECT_OBJC_ISA_USAGE = YES_ERROR;
				CLANG_WARN_DOCUMENTATION_COMMENTS = YES;
				CLANG_WARN_EMPTY_BODY = YES;
				CLANG_WARN_ENUM_CONVERSION = YES;
				CLANG_WARN_INFINITE_RECURSION = YES;
				CLANG_WARN_INT_CONVERSION = YES;
				CLANG_WARN_NON_LITERAL_NULL_CONVERSION = YES;
				CLANG_WARN_OBJC_LITERAL_CONVERSION = YES;
				CLANG_WARN_OBJC_ROOT_CLASS = YES_ERROR;
				CLANG_WARN_RANGE_LOOP_ANALYSIS = YES;
				CLANG_WARN_STRICT_PROTOTYPES = YES;
				CLANG_WARN_SUSPICIOUS_MOVE = YES;
				CLANG_WARN_UNGUARDED_AVAILABILITY = YES_AGGRESSIVE;
				CLANG_WARN_UNREACHABLE_CODE = YES;
				CLANG_WARN__DUPLICATE_METHOD_MATCH = YES;
				CODE_SIGN_IDENTITY = "iPhone Developer";
				COPY_PHASE_STRIP = NO;
				CURRENT_PROJECT_VERSION = 1;
				DEBUG_INFORMATION_FORMAT = "dwarf-with-dsym";
				ENABLE_NS_ASSERTIONS = NO;
				ENABLE_STRICT_OBJC_MSGSEND = YES;
				GCC_C_LANGUAGE_STANDARD = gnu11;
				GCC_NO_COMMON_BLOCKS = YES;
				GCC_WARN_64_TO_32_BIT_CONVERSION = YES;
				GCC_WARN_ABOUT_RETURN_TYPE = YES_ERROR;
				GCC_WARN_UNDECLARED_SELECTOR = YES;
				GCC_WARN_UNINITIALIZED_AUTOS = YES_AGGRESSIVE;
				GCC_WARN_UNUSED_FUNCTION = YES;
				GCC_WARN_UNUSED_VARIABLE = YES;
				IPHONEOS_DEPLOYMENT_TARGET = 11.0;
				MTL_ENABLE_DEBUG_INFO = NO;
				SDKROOT = iphoneos;
				SWIFT_OPTIMIZATION_LEVEL = "-Owholemodule";
				VALIDATE_PRODUCT = YES;
				VERSIONING_SYSTEM = "apple-generic";
				VERSION_INFO_PREFIX = "";
			};
			name = Release;
		};
		16F36BEB1F8E197A00A04BE6 /* Debug */ = {
			isa = XCBuildConfiguration;
			buildSettings = {
				CLANG_ALLOW_NON_MODULAR_INCLUDES_IN_FRAMEWORK_MODULES = YES;
				CLANG_ENABLE_MODULES = YES;
				CODE_SIGN_IDENTITY = "";
				CODE_SIGN_STYLE = Automatic;
				DEFINES_MODULE = YES;
				DYLIB_COMPATIBILITY_VERSION = 1;
				DYLIB_CURRENT_VERSION = 1;
				DYLIB_INSTALL_NAME_BASE = "@rpath";
				INFOPLIST_FILE = Info.plist;
				INSTALL_PATH = "$(LOCAL_LIBRARY_DIR)/Frameworks";
				IPHONEOS_DEPLOYMENT_TARGET = 10.0;
				LD_RUNPATH_SEARCH_PATHS = "$(inherited) @executable_path/Frameworks @loader_path/Frameworks";
				PRODUCT_BUNDLE_IDENTIFIER = com.alexdrone.RenderPure;
				PRODUCT_NAME = "$(TARGET_NAME:c99extidentifier)";
				SKIP_INSTALL = YES;
				SWIFT_OPTIMIZATION_LEVEL = "-Onone";
				SWIFT_VERSION = 4.0;
				TARGETED_DEVICE_FAMILY = "1,2";
			};
			name = Debug;
		};
		16F36BEC1F8E197A00A04BE6 /* Release */ = {
			isa = XCBuildConfiguration;
			buildSettings = {
				CLANG_ALLOW_NON_MODULAR_INCLUDES_IN_FRAMEWORK_MODULES = YES;
				CLANG_ENABLE_MODULES = YES;
				CODE_SIGN_IDENTITY = "";
				CODE_SIGN_STYLE = Automatic;
				DEFINES_MODULE = YES;
				DYLIB_COMPATIBILITY_VERSION = 1;
				DYLIB_CURRENT_VERSION = 1;
				DYLIB_INSTALL_NAME_BASE = "@rpath";
				INFOPLIST_FILE = Info.plist;
				INSTALL_PATH = "$(LOCAL_LIBRARY_DIR)/Frameworks";
				IPHONEOS_DEPLOYMENT_TARGET = 10.0;
				LD_RUNPATH_SEARCH_PATHS = "$(inherited) @executable_path/Frameworks @loader_path/Frameworks";
				PRODUCT_BUNDLE_IDENTIFIER = com.alexdrone.RenderPure;
				PRODUCT_NAME = "$(TARGET_NAME:c99extidentifier)";
				SKIP_INSTALL = YES;
				SWIFT_VERSION = 4.0;
				TARGETED_DEVICE_FAMILY = "1,2";
			};
			name = Release;
		};
		16FB4C7A2010D78400DDA3D6 /* Debug */ = {
			isa = XCBuildConfiguration;
			buildSettings = {
				CLANG_ADDRESS_SANITIZER_CONTAINER_OVERFLOW = NO;
				CLANG_ENABLE_CODE_COVERAGE = NO;
				CLANG_ENABLE_MODULES = YES;
				CODE_SIGN_IDENTITY = "-";
				CODE_SIGN_STYLE = Automatic;
				GCC_GENERATE_DEBUGGING_SYMBOLS = YES;
				GCC_OPTIMIZATION_LEVEL = s;
				LD_RUNPATH_SEARCH_PATHS = "$(inherited) @executable_path/../Frameworks @loader_path/../Frameworks";
				MACOSX_DEPLOYMENT_TARGET = 10.12;
				PRODUCT_NAME = "$(TARGET_NAME)";
				SDKROOT = macosx;
				SWIFT_OBJC_BRIDGING_HEADER = "generate/generate-Bridging-Header.h";
				SWIFT_OPTIMIZATION_LEVEL = "-Onone";
				SWIFT_VERSION = 3.0;
			};
			name = Debug;
		};
		16FB4C7B2010D78400DDA3D6 /* Release */ = {
			isa = XCBuildConfiguration;
			buildSettings = {
				CLANG_ADDRESS_SANITIZER_CONTAINER_OVERFLOW = NO;
				CLANG_ENABLE_CODE_COVERAGE = NO;
				CLANG_ENABLE_MODULES = YES;
				CODE_SIGN_IDENTITY = "-";
				CODE_SIGN_STYLE = Automatic;
				GCC_GENERATE_DEBUGGING_SYMBOLS = YES;
				LD_RUNPATH_SEARCH_PATHS = "$(inherited) @executable_path/../Frameworks @loader_path/../Frameworks";
				MACOSX_DEPLOYMENT_TARGET = 10.12;
				PRODUCT_NAME = "$(TARGET_NAME)";
				SDKROOT = macosx;
				SWIFT_OBJC_BRIDGING_HEADER = "generate/generate-Bridging-Header.h";
				SWIFT_VERSION = 3.0;
				VALIDATE_PRODUCT = NO;
			};
			name = Release;
		};
/* End XCBuildConfiguration section */

/* Begin XCConfigurationList section */
		1612608D1FB4E92F00524869 /* Build configuration list for PBXNativeTarget "Tests" */ = {
			isa = XCConfigurationList;
			buildConfigurations = (
				1612608B1FB4E92F00524869 /* Debug */,
				1612608C1FB4E92F00524869 /* Release */,
			);
			defaultConfigurationIsVisible = 0;
			defaultConfigurationName = Release;
		};
		16F36BDC1F8E197A00A04BE6 /* Build configuration list for PBXProject "RenderNeutrino" */ = {
			isa = XCConfigurationList;
			buildConfigurations = (
				16F36BE81F8E197A00A04BE6 /* Debug */,
				16F36BE91F8E197A00A04BE6 /* Release */,
			);
			defaultConfigurationIsVisible = 0;
			defaultConfigurationName = Release;
		};
		16F36BEA1F8E197A00A04BE6 /* Build configuration list for PBXNativeTarget "RenderNeutrino" */ = {
			isa = XCConfigurationList;
			buildConfigurations = (
				16F36BEB1F8E197A00A04BE6 /* Debug */,
				16F36BEC1F8E197A00A04BE6 /* Release */,
			);
			defaultConfigurationIsVisible = 0;
			defaultConfigurationName = Release;
		};
		16FB4C792010D78400DDA3D6 /* Build configuration list for PBXNativeTarget "generate" */ = {
			isa = XCConfigurationList;
			buildConfigurations = (
				16FB4C7A2010D78400DDA3D6 /* Debug */,
				16FB4C7B2010D78400DDA3D6 /* Release */,
			);
			defaultConfigurationIsVisible = 0;
			defaultConfigurationName = Release;
		};
/* End XCConfigurationList section */
	};
	rootObject = 16F36BD91F8E197A00A04BE6 /* Project object */;
}<|MERGE_RESOLUTION|>--- conflicted
+++ resolved
@@ -228,8 +228,6 @@
 				16108B9B1FDC82B000CD9E9A /* Expression.swift */,
 			);
 			path = expression;
-<<<<<<< HEAD
-=======
 			sourceTree = "<group>";
 		};
 		16D5F6BD2011FB320003CDF7 /* generate */ = {
@@ -238,7 +236,6 @@
 				16FB4C7D2010D7A000DDA3D6 /* Generator.swift */,
 			);
 			path = generate;
->>>>>>> 5b3b211d
 			sourceTree = "<group>";
 		};
 		16F36BD81F8E197A00A04BE6 = {
@@ -284,10 +281,7 @@
 		16F36BF31F8E2BEE00A04BE6 /* deps */ = {
 			isa = PBXGroup;
 			children = (
-<<<<<<< HEAD
-=======
 				16D5F6BD2011FB320003CDF7 /* generate */,
->>>>>>> 5b3b211d
 				1665D6651FE959E800955782 /* expression */,
 				160627AF1FE9322B007779DD /* yoga */,
 				160627A71FE91BC9007779DD /* yaml */,
